<!doctype html>
<html>
  <head>
    <title>GitHub Feature Support Table</title>
    <meta charset="utf-8">
    <link rel="shortcut icon" href="favicon.ico" type="image/x-icon"/>
    <style>
      html {
        font-family: "Alliance No.1", -apple-system, BlinkMacSystemFont, "Segoe UI", Helvetica, Arial, sans-serif, "Apple Color Emoji", "Segoe UI Emoji", "Segoe UI Symbol";
        font-weight: 400;
        line-height: 28px;
      }
      .container {
        font-size: 14px;
        line-height: 21px;
        margin: 0 auto;
        padding: 0 16px;
        max-width: 1012px;
      }
      h1 {
        font-size: 48px;
        font-weight: 800px;
        font-feature-settings: "ss02", "ss01";
        letter-spacing: -1.44px;
        line-height: 52px;
        margin-bottom: 16px;
      }
      p, summary {
        color: #627597;
        font-size: 20px;
      }
      caption {
        margin-bottom: 14px;
        text-align: left;
      }
      caption p {
        font-size: 14px;
        line-height: 20px;
        margin: 5px 0;
        padding: 0;
        display: flex;
        align-items: center;
      }
      caption p span {
        content: ' ';
        display: inline-block;
        text-align: center;
        padding-top: 2px;
        border-radius: 3px;
        background: #dafbe1;
        height: 18px;
        width: 25px;
        margin: 0 5px;
      }
      table {
        border-collapse: collapse;
      }
      td, th {
        border: 0;
        padding: 4px 16px;
        border-radius: 4px;
      }
      th {
        color: #57606a;
        font-weight: 600;
        border-bottom: 1px solid #afb8c133;
        margin-bottom: 4px;
      }
      #your-browser {
        color: #24292f;
        border-bottom: 2px solid #0969da;
      }
      th:first-child {
        text-align: right;
        height: 55px;
      }
      td {
        text-align: center;
      }
      th:empty {
        border: 0;
      }
      th[colspan] {
        text-align: center;
        border: 0;
      }
      th[colspan] h3 {
        font-size: 20px;
        font-weight: 400;
        line-height: 28px;
        color: #24292f;
        margin: 10px;
      }
      td div {
        background-color: green;
        width: 75px;
        border-radius: 6px;
        height: 40px;
        margin: auto;
        display: flex;
        justify-content: center;
        align-items: center;
      }
      td[data-supported="true"] div, caption p span {
        background-color: #dafbe1;
        color: #24292f;
        font-weight: bold;
      }
      td[data-supported="false"] div, caption p span.unsupported {
        background-color: #cf222e;
        color: white;
        font-weight: bold;
      }
      tr[data-polyfills] ~ tr td[data-polyfill] ~ [data-supported="false"] div,
      tr[data-polyfills] ~ tr td[data-polyfill][data-supported="false"] div,
      tr[data-transpiled] ~ tr td[data-code] ~ [data-supported="false"] div,
      tr[data-transpiled] ~ tr td[data-code][data-supported="false"] div,
      caption p span.polyfilled,
      caption p span.buggy,
      caption p span.transpiled {
        background-color: #ddf4ff;
        color: #24292f;
      }
      td[data-code]:not([data-supported]) div,
      td[data-polyfill]:not([data-supported]) div
      {
        background-color: #eaeef2;
      }
      a {
        color: rgb(9, 105, 218);
        text-decoration: none;
        display: block;
        padding-top: 4px;
        padding-bottom: 4px;
        margin-top: 8px;
        font-size: 14px;
      }
      a:hover {
        text-decoration: underline
      }
    </style>
  </head>
  <body>
    <div class="container">
      <h1>GitHub Feature Support Table</h1>
      <p>The table below details some of the client-side ECMAScript features we use to provide the largest and most advanced development platform in the world.</p>
      <table>
        <caption>
          <details open>
            <summary>Key</summary>
            <p>
              <span></span>Required feature available in this browser.
            </p><p>
              <span class="unsupported">!</span>Required feature, not available in this browser.
            </p><p>
              <span class="polyfilled">*</span>Not avaible in this browser, but polyfilled using this library.
            </p><p>
              <span class="buggy"><small>†</small></span>Required feature, but polyfilled to smooth over bugs in this browser.
            </p><p>
              <span class="transpiled">**</span>Not available in this browser, but transpiled to a compatible syntax.
            </p>
          </details>
        </caption>
        <thead>
          <tr>
            <th></th>
            <th id="your-browser">...</th>
            <th>Google Chrome</th>
            <th>Microsoft Edge</th>
            <th>Mozilla Firefox</th>
            <th>Apple Safari</th>
            <th>Opera</th>
            <th>Samsung Internet</th>
          </tr>
        </thead>
        <tbody>
          <tr><th></th><th colspan="7"><h3>Base Objects & Functions</h3></th></tr>
          <tr>
            <th>
              <a href="https://developer.mozilla.org/en-US/docs/Web/API/Blob">
                <code>Blob Constructor</code>
              </a>
            </th>
            <td data-code="typeof Blob === 'function'"><div>!</div></td>
            <td data-supported="true"><div>5+</div></td>
            <td data-supported="true"><div>12+</div></td>
            <td data-supported="true"><div>4+</div></td>
            <td data-supported="true"><div>6+</div></td>
            <td data-supported="true"><div>11+</div></td>
            <td data-supported="true"><div>1.0+</div></td>
          </tr>
          <tr>
            <th>
              <a href="https://developer.mozilla.org/en-US/docs/Web/API/PerformanceObserver">
                <code>PerformanceObserver Constructor</code>
              </a>
            </th>
            <td data-code="typeof PerformanceObserver === 'function'"><div>!</div></td>
            <td data-supported="true"><div>52+</div></td>
            <td data-supported="true"><div>79+</div></td>
            <td data-supported="true"><div>57+</div></td>
            <td data-supported="true"><div>11+</div></td>
            <td data-supported="true"><div>39+</div></td>
            <td data-supported="true"><div>6.0+</div></td>
          </tr>
          <tr>
            <th>
              <a href="https://developer.mozilla.org/en-US/docs/Web/JavaScript/Reference/Global_Objects/Intl">
                <code>Intl Constructor</code>
              </a>
            </th>
            <td data-code="typeof Intl === 'object'"><div>!</div></td>
            <td data-supported="true"><div>24+</div></td>
            <td data-supported="true"><div>12+</div></td>
            <td data-supported="true"><div>29+</div></td>
            <td data-supported="true"><div>10+</div></td>
            <td data-supported="true"><div>15+</div></td>
            <td data-supported="true"><div>1.5+</div></td>
          </tr>
          <tr>
            <th>
              <a href="https://developer.mozilla.org/en-US/docs/Web/API/MutationObserver">
                <code>MutationObserver Constructor</code>
              </a>
            </th>
            <td data-code="typeof MutationObserver === 'function'"><div>!</div></td>
            <td data-supported="true"><div>26+</div></td>
            <td data-supported="true"><div>12+</div></td>
            <td data-supported="true"><div>14+</div></td>
            <td data-supported="true"><div>7+</div></td>
            <td data-supported="true"><div>15+</div></td>
            <td data-supported="true"><div>1.5+</div></td>
          </tr>
          <tr>
            <th>
              <a href="https://developer.mozilla.org/en-US/docs/Web/API/URLSearchParams">
                <code>URLSearchParams Constructor</code>
              </a>
            </th>
            <td data-code="typeof URLSearchParams === 'function'"><div>!</div></td>
            <td data-supported="true"><div>49+</div></td>
            <td data-supported="true"><div>17+</div></td>
            <td data-supported="true"><div>29+</div></td>
            <td data-supported="true"><div>10.1+</div></td>
            <td data-supported="true"><div>36+</div></td>
            <td data-supported="true"><div>5.0+</div></td>
          </tr>
          <tr>
            <th>
              <a href="https://developer.mozilla.org/en-US/docs/Web/API/WebSocket">
                <code>WebSocket Constructor</code>
              </a>
            </th>
            <td data-code="typeof WebSocket === 'function'"><div>!</div></td>
            <td data-supported="true"><div>4+</div></td>
            <td data-supported="true"><div>12+</div></td>
            <td data-supported="true"><div>11+</div></td>
            <td data-supported="true"><div>5+</div></td>
            <td data-supported="true"><div>12.1+</div></td>
            <td data-supported="true"><div>1.0+</div></td>
          </tr>
          <tr>
            <th>
              <a href="https://developer.mozilla.org/en-US/docs/Web/API/IntersectionObserver">
                <code>IntersectionObserver Constructor</code>
              </a>
            </th>
            <td data-code="typeof IntersectionObserver === 'function'"><div>!</div></td>
            <td data-supported="true"><div>51+</div></td>
            <td data-supported="true"><div>15+</div></td>
            <td data-supported="true"><div>55+</div></td>
            <td data-supported="true"><div>12.1+</div></td>
            <td data-supported="true"><div>38+</div></td>
            <td data-supported="true"><div>5.0+</div></td>
          </tr>
          <tr>
            <th>
              <a href="https://developer.mozilla.org/en-US/docs/Web/API/queueMicrotask">
                <code>queueMicrotask Function</code>
              </a>
            </th>
            <td data-code="typeof queueMicrotask === 'function'"><div>!</div></td>
            <td data-supported="true"><div>71+</div></td>
            <td data-supported="true"><div>79+</div></td>
            <td data-supported="true"><div>69+</div></td>
            <td data-supported="true"><div>12.1+</div></td>
            <td data-supported="true"><div>58+</div></td>
            <td data-supported="true"><div>10.0+</div></td>
          </tr>
          <tr>
            <th>
              <a href="https://developer.mozilla.org/en-US/docs/Web/API/TextEncoder">
                <code>TextEncoder Constructor</code>
              </a>
            </th>
            <td data-code="typeof TextEncoder === 'function'"><div>!</div></td>
            <td data-supported="true"><div>38+</div></td>
            <td data-supported="true"><div>79+</div></td>
            <td data-supported="true"><div>18+</div></td>
            <td data-supported="true"><div>10.1+</div></td>
            <td data-supported="true"><div>25+</div></td>
            <td data-supported="true"><div>3.0+</div></td>
          </tr>
          <tr>
            <th>
              <a href="https://developer.mozilla.org/en-US/docs/Web/API/TextDecoder">
                <code>TextDecoder Constructor</code>
              </a>
            </th>
            <td data-code="typeof TextDecoder === 'function'"><div>!</div></td>
            <td data-supported="true"><div>38+</div></td>
            <td data-supported="true"><div>79+</div></td>
            <td data-supported="true"><div>19+</div></td>
            <td data-supported="true"><div>10.1+</div></td>
            <td data-supported="true"><div>25+</div></td>
            <td data-supported="true"><div>3.0+</div></td>
          </tr>
          <tr>
            <th>
              <a href="https://developer.mozilla.org/en-US/docs/Web/API/CustomElementRegistry">
                <code>customElements</code>
              </a>
            </th>
            <td data-code="typeof customElements === 'object'"><div>!</div></td>
            <td data-supported="true"><div>54+</div></td>
            <td data-supported="true"><div>79+</div></td>
            <td data-supported="true"><div>63+</div></td>
            <td data-supported="true"><div>10.1+</div></td>
            <td data-supported="true"><div>41+</div></td>
            <td data-supported="true"><div>6.0+</div></td>
          </tr>
          <tr>
            <th>
              <a href="https://developer.mozilla.org/en-US/docs/Web/API/HTMLDetailsElement">
                <code>HTMLDetailsElement Constructor</code>
              </a>
            </th>
            <td data-code="typeof HTMLDetailsElement === 'function'"><div>!</div></td>
            <td data-supported="true"><div>10+</div></td>
            <td data-supported="true"><div>79+</div></td>
            <td data-supported="true"><div>49+</div></td>
            <td data-supported="true"><div>6+</div></td>
            <td data-supported="true"><div>15+</div></td>
            <td data-supported="true"><div>1.0+</div></td>
          </tr>
          <tr>
            <th>
              <a href="https://developer.mozilla.org/en-US/docs/Web/API/AbortController">
                <code>AbortController Constructor</code>
              </a>
            </th>
            <td data-code="typeof AbortController === 'function'"><div>!</div></td>
            <td data-supported="true"><div>66+</div></td>
            <td data-supported="true"><div>16+</div></td>
            <td data-supported="true"><div>57+</div></td>
            <td data-supported="true"><div>12.1+</div></td>
            <td data-supported="true"><div>53+</div></td>
            <td data-supported="true"><div>9.0+</div></td>
          </tr>
          <tr>
            <th>
              <a href="https://developer.mozilla.org/en-US/docs/Web/API/AbortSignal">
                <code>AbortSignal Constructor</code>
              </a>
            </th>
            <td data-code="typeof AbortSignal === 'function'"><div>!</div></td>
            <td data-supported="true"><div>66+</div></td>
            <td data-supported="true"><div>16+</div></td>
            <td data-supported="true"><div>57+</div></td>
            <td data-supported="true"><div>11.1+</div></td>
            <td data-supported="true"><div>53+</div></td>
            <td data-supported="true"><div>9.0+</div></td>
          </tr>
          <tr>
            <th>
              <a href="https://developer.mozilla.org/en-US/docs/Web/JavaScript/Reference/Global_Objects/globalThis">
                <code>globalThis Object</code>
              </a>
            </th>
            <td data-code="typeof globalThis === 'object'"><div>!</div></td>
            <td data-supported="true"><div>71+</div></td>
            <td data-supported="true"><div>79+</div></td>
            <td data-supported="true"><div>65+</div></td>
            <td data-supported="true"><div>12.1+</div></td>
            <td data-supported="true"><div>58+</div></td>
            <td data-supported="true"><div>10.0+</div></td>
          </tr>
          <tr>
            <th>
              <a href="https://developer.mozilla.org/en-US/docs/Web/API/FormData/entries">
                <code>FormData.entries</code>
              </a>
            </th>
            <td data-code="'entries' in FormData.prototype"><div>!</div></td>
            <td data-supported="true"><div>50+</div></td>
            <td data-supported="true"><div>18+</div></td>
            <td data-supported="true"><div>44+</div></td>
            <td data-supported="true"><div>11.1+</div></td>
            <td data-supported="true"><div>37+</div></td>
            <td data-supported="true"><div>5.0+</div></td>
          </tr>
          <tr>
            <th>
              <a href="https://developer.mozilla.org/docs/Web/API/Element/toggleAttribute">
                <code>Element.toggleAttribute</code>
              </a>
            </th>
            <td data-code="'toggleAttribute' in Element.prototype"><div>!</div></td>
            <td data-supported="true"><div>69+</div></td>
            <td data-supported="true"><div>18+</div></td>
            <td data-supported="true"><div>63+</div></td>
            <td data-supported="true"><div>12+</div></td>
            <td data-supported="true"><div>56+</div></td>
            <td data-supported="true"><div>10.0+</div></td>
          </tr>
          <tr>
            <th>
              <a href="https://developer.mozilla.org/en-US/docs/Web/JavaScript/Reference/Global_Objects/Object/fromEntries">
                <code>Object.fromEntries</code>
              </a>
            </th>
            <td data-code="'fromEntries' in Object"><div>!</div></td>
            <td data-supported="true"><div>73+</div></td>
            <td data-supported="true"><div>79+</div></td>
            <td data-supported="true"><div>63+</div></td>
            <td data-supported="true"><div>12.1+</div></td>
            <td data-supported="true"><div>60+</div></td>
            <td data-supported="true"><div>11.0+</div></td>
          </tr>
          <tr>
            <th>
              <a href="https://developer.mozilla.org/en-US/docs/Web/JavaScript/Reference/Global_Objects/Array/flatMap">
                <code>Array.flatMap</code>
              </a>
            </th>
            <td data-code="'flatMap' in Array.prototype"><div>!</div></td>
            <td data-supported="true"><div>69+</div></td>
            <td data-supported="true"><div>79+</div></td>
            <td data-supported="true"><div>62+</div></td>
            <td data-supported="true"><div>12+</div></td>
            <td data-supported="true"><div>56+</div></td>
            <td data-supported="true"><div>10.0+</div></td>
          </tr>
          <tr>
            <th>
              <a href="https://developer.mozilla.org/en-US/docs/Web/JavaScript/Reference/Global_Objects/String/trimEnd">
                <code>String.trimEnd</code>
              </a>
            </th>
            <td data-code="'trimEnd' in String.prototype"><div>!</div></td>
            <td data-supported="true"><div>66+</div></td>
            <td data-supported="true"><div>79+</div></td>
            <td data-supported="true"><div>61+</div></td>
            <td data-supported="true"><div>12+</div></td>
            <td data-supported="true"><div>53+</div></td>
            <td data-supported="true"><div>9.0+</div></td>
          </tr>
          <tr>
            <th>
              <a href="https://developer.mozilla.org/en-US/docs/Web/JavaScript/Reference/Global_Objects/String/matchAll">
                <code>String.matchAll</code>
              </a>
            </th>
            <td data-code="'matchAll' in String.prototype"><div>!</div></td>
            <td data-supported="true"><div>73+</div></td>
            <td data-supported="true"><div>79+</div></td>
            <td data-supported="true"><div>67+</div></td>
            <td data-supported="true"><div>13+</div></td>
            <td data-supported="true"><div>60+</div></td>
            <td data-supported="true"><div>11.0+</div></td>
          </tr>
          <tr data-polyfills><th></th><th colspan="7"><h3>Polyfilled Features</h3></th></tr>
          <tr>
            <th>
              <a href="https://developer.mozilla.org/en-US/docs/Web/API/AbortSignal/abort">
                <code>AbortSignal.abort</code>
              </a>
            </th>
            <td data-polyfill="abortSignalAbort"><div>*</div></td>
            <td data-supported="true"><div>93+</div></td>
            <td data-supported="true"><div>93+</div></td>
            <td data-supported="true"><div>88+</div></td>
            <td data-supported="true"><div>15+</div></td>
            <td data-supported="true"><div>79+</div></td>
            <td data-supported="false"><div>*</div></td>
          </tr>
          <tr>
            <th>
              <a href="https://developer.mozilla.org/docs/Web/API/AbortSignal/timeout">
                <code>AbortSignal.timeout</code>
              </a>
            </th>
            <td data-polyfill="abortSignalTimeout"><div>*</div></td>
            <td data-supported="false"><div>*</div></td>
            <td data-supported="false"><div>*</div></td>
            <td data-supported="true"><div>100+</div></td>
            <td data-supported="false"><div>*</div></td>
            <td data-supported="false"><div>*</div></td>
            <td data-supported="false"><div>*</div></td>
          </tr>
          <tr>
            <th>
              <a href="https://developer.mozilla.org/en-US/docs/Web/JavaScript/Reference/Global_Objects/AggregateError">
                <code>AggregateError</code>
              </a>
            </th>
            <td data-polyfill="aggregateError"><div>*</div></td>
            <td data-supported="true"><div>85+</div></td>
            <td data-supported="true"><div>85+</div></td>
            <td data-supported="true"><div>79+</div></td>
            <td data-supported="true"><div>14+</div></td>
            <td data-supported="true"><div>71+</div></td>
            <td data-supported="true"><div>14.0+</div></td>
          </tr>
          <tr>
            <th>
              <a href="https://developer.mozilla.org/en-US/docs/Web/JavaScript/Reference/Global_Objects/Array/at">
                <code>Array.at</code>
              </a>
            </th>
            <td data-polyfill="arrayAt"><div>*</div></td>
            <td data-supported="true"><div>92+</div></td>
            <td data-supported="true"><div>92+</div></td>
            <td data-supported="true"><div>90+</div></td>
            <td data-supported="true"><div>15.4+</div></td>
            <td data-supported="true"><div>78+</div></td>
            <td data-supported="true"><div>16.0+</div></td>
          </tr>
          <tr>
            <th>
              <a href="https://developer.mozilla.org/en-US/docs/Web/API/ClipboardItem">
                <code>ClipboardItem</code>
              </a>
            </th>
            <td data-polyfill="clipboardItem"><div>*</div></td>
            <td data-supported="true" title="Buggy implementation"><div>66+ †</div></td>
            <td data-supported="true" title="Buggy implementation"><div>79+ †</div></td>
            <td data-supported="false"><div>*</div></td>
            <td data-supported="true"><div>13.1+</div></td>
            <td data-supported="true" title="Buggy implementation"><div>53+ †</div></td>
            <td data-supported="true" title="Buggy implementation"><div>9.0+ †</div></td>
          </tr>
          <tr>
            <th>
              <a href="https://developer.mozilla.org/en-US/docs/Web/API/Crypto/randomUUID">
                <code>Crypto.randomUUID</code>
              </a>
            </th>
            <td data-polyfill="cryptoRandomUUID"><div>*</div></td>
            <td data-supported="true"><div>92+</div></td>
            <td data-supported="true"><div>92+</div></td>
            <td data-supported="true"><div>95+</div></td>
            <td data-supported="true"><div>15.4+</div></td>
            <td data-supported="true"><div>78+</div></td>
            <td data-supported="true"><div>16.0+</div></td>
          </tr>
          <tr>
            <th>
              <a href="https://developer.mozilla.org/en-US/docs/Web/API/Element/replaceChildren">
                <code>Element.replaceChildren</code>
              </a>
            </th>
            <td data-polyfill="elementReplaceChildren"><div>*</div></td>
            <td data-supported="true"><div>86+</div></td>
            <td data-supported="true"><div>86+</div></td>
            <td data-supported="true"><div>78+</div></td>
            <td data-supported="true"><div>14+</div></td>
            <td data-supported="true"><div>72+</div></td>
            <td data-supported="true"><div>14.0+</div></td>
          </tr>
          <tr>
            <th>
              <a href="https://developer.mozilla.org/en-US/docs/Web/API/EventTarget/addEventListener#add_an_abortable_listener">
                <code>EventTarget.addEventListener signal</code>
              </a>
            </th>
            <td data-polyfill="eventAbortSignal"><div>*</div></td>
            <td data-supported="true"><div>90+</div></td>
            <td data-supported="true"><div>90+</div></td>
            <td data-supported="true"><div>86+</div></td>
            <td data-supported="true"><div>15+</div></td>
            <td data-supported="true"><div>76+</div></td>
            <td data-supported="true"><div>15.0+</div></td>
          </tr>
          <tr>
            <th>
<<<<<<< HEAD
              <a href="https://developer.mozilla.org/en-US/docs/Web/API/Clipboard">
                <code>navigator.clipboard</code>
              </a>
            </th>
            <td data-polyfill="navigatorClipboard"><div>*</div></td>
            <td data-supported="true"><div>86+</div></td>
            <td data-supported="true"><div>79+</div></td>
            <td data-supported="false"><div>*</div></td>
            <td data-supported="true"><div>13.1+</div></td>
            <td data-supported="true"><div>63+ †</div></td>
            <td data-supported="true"><div>12.0+ †</div></td>
=======
              <a href="https://developer.mozilla.org/docs/Web/API/HTMLFormElement/requestSubmit">
                <code>HTMLFormElement.requestSubmit</code>
              </a>
            </th>
            <td data-polyfill="formRequestSubmit"><div>*</div></td>
            <td data-supported="true"><div>76+</div></td>
            <td data-supported="true"><div>79+</div></td>
            <td data-supported="true"><div>75+</div></td>
            <td data-supported="false"<div>*</div></td>
            <td data-supported="true"><div>63+</div></td>
            <td data-supported="true"><div>12.0+</div></td>
>>>>>>> 7dd37438
          </tr>
          <tr>
            <th>
              <a href="https://developer.mozilla.org/en-US/docs/Web/JavaScript/Reference/Global_Objects/Object/hasOwn">
                <code>Object.hasOwn</code>
              </a>
            </th>
            <td data-polyfill="objectHasOwn"><div>*</div></td>
            <td data-supported="true"><div>93+</div></td>
            <td data-supported="true"><div>93+</div></td>
            <td data-supported="true"><div>92+</div></td>
            <td data-supported="true"><div>15.4+</div></td>
            <td data-supported="true"><div>79+</div></td>
            <td data-supported="false"><div>*</div></td>
          </tr>
          <tr>
            <th>
              <a href="https://developer.mozilla.org/en-US/docs/Web/JavaScript/Reference/Global_Objects/Promise/allSettled">
                <code>Promise.allSettled</code>
              </a>
            </th>
            <td data-polyfill="promiseAllSettled"><div>*</div></td>
            <td data-supported="true"><div>76+</div></td>
            <td data-supported="true"><div>79+</div></td>
            <td data-supported="true"><div>71+</div></td>
            <td data-supported="true"><div>13+</div></td>
            <td data-supported="true"><div>63+</div></td>
            <td data-supported="true"><div>12.0+</div></td>
          </tr>
          <tr>
            <th>
              <a href="https://developer.mozilla.org/en-US/docs/Web/API/Window/requestIdleCallback">
                <code>requestIdleCallback</code>
              </a>
            </th>
            <td data-polyfill="requestIdleCallback"><div>*</div></td>
            <td data-supported="true"><div>47+</div></td>
            <td data-supported="true"><div>79+</div></td>
            <td data-supported="true"><div>55+</div></td>
            <td data-supported="false"><div>*</div></td>
            <td data-supported="true"><div>34+</div></td>
            <td data-supported="true"><div>5.0+</div></td>
          </tr>
          <tr>
            <th>
              <a href="https://developer.mozilla.org/en-US/docs/Web/JavaScript/Reference/Global_Objects/String/replaceAll">
                <code>String.replaceAll</code>
              </a>
            </th>
            <td data-polyfill="stringReplaceAll"><div>*</div></td>
            <td data-supported="true"><div>85+</div></td>
            <td data-supported="true"><div>85+</div></td>
            <td data-supported="true"><div>77+</div></td>
            <td data-supported="true"><div>13.1+</div></td>
            <td data-supported="true"><div>71+</div></td>
            <td data-supported="true"><div>14.0+</div></td>
          </tr>
          <tr>
            <th>
              <a href="https://developer.mozilla.org/en-US/docs/Web/JavaScript/Reference/Global_Objects/Promise/any">
                <code>Promise.any</code>
              </a>
            </th>
            <td data-polyfill="promiseAny"><div>*</div></td>
            <td data-supported="true"><div>85+</div></td>
            <td data-supported="true"><div>85+</div></td>
            <td data-supported="true"><div>79+</div></td>
            <td data-supported="true"><div>14+</div></td>
            <td data-supported="true"><div>71+</div></td>
            <td data-supported="true"><div>14.0+</div></td>
          </tr>
          <tr><th></th><th colspan="7"><h3>Native Syntax</h3></th></tr>
          <tr>
            <th>
              <a href="https://developer.mozilla.org/en-US/docs/Web/JavaScript/Guide/Regular_Expressions/Groups_and_Ranges#using_named_groups">
                <code>Exponentiation Operator</code>
              </a>
            </th>
            <td data-code="1 ** 1"><div>!</div></td>
            <td data-supported="true"><div>52+</div></td>
            <td data-supported="true"><div>14+</div></td>
            <td data-supported="true"><div>52+</div></td>
            <td data-supported="true"><div>10.1+</div></td>
            <td data-supported="true"><div>39+</div></td>
            <td data-supported="true"><div>6.0+</div></td>
          </tr>
          <tr>
            <th>
              <a href="https://developer.mozilla.org/docs/Web/JavaScript/Reference/Operators/Spread_syntax#Spread_in_object_literals">
                <code>Object Rest/Spead</code>
              </a>
            </th>
            <td data-code="var {a, ...rest} = { ...{ b: 2 }, a: 1 }; rest.b + a === 3"><div>!</div></td>
            <td data-supported="true"><div>60+</div></td>
            <td data-supported="true"><div>79+</div></td>
            <td data-supported="true"><div>55+</div></td>
            <td data-supported="true"><div>11.1+</div></td>
            <td data-supported="true"><div>47+</div></td>
            <td data-supported="true"><div>8.2+</div></td>
          </tr>
          <tr>
            <th>
              <a href="https://developer.mozilla.org/en-US/docs/Web/JavaScript/Guide/Regular_Expressions/Groups_and_Ranges#using_named_groups">
                <code>RegExp Named Capture Groups</code>
              </a>
            </th>
            <td data-code="/(?<a>a)/.exec('a').groups.a === 'a'"><div>!</div></td>
            <td data-supported="true"><div>64+</div></td>
            <td data-supported="true"><div>79+</div></td>
            <td data-supported="true"><div>78+</div></td>
            <td data-supported="true"><div>11.1+</div></td>
            <td data-supported="true"><div>51+</div></td>
            <td data-supported="true"><div>9.0+</div></td>
          </tr>
          <tr>
            <th>
              <a href="https://developer.mozilla.org/en-US/docs/Web/JavaScript/Reference/Statements/for-await...of">
                <code>Async Generators & for await</code>
              </a>
            </th>
            <td data-code="(async function(){async function*iter(){ yield 1 }let c=0;for await(const i of iter()) { c+= i};return c===1})()"><div>!</div></td>
            <td data-supported="true"><div>63+</div></td>
            <td data-supported="true"><div>79+</div></td>
            <td data-supported="true"><div>57+</div></td>
            <td data-supported="true"><div>11+</div></td>
            <td data-supported="true"><div>50+</div></td>
            <td data-supported="true"><div>8.0+</div></td>
          </tr>
          <tr>
            <th>
              <a href="https://developer.mozilla.org/en-US/docs/Web/JavaScript/Reference/Statements/try...catch">
                <code>Optional Catch Binding</code>
              </a>
            </th>
            <td data-code="try{}catch{};true"><div>!</div></td>
            <td data-supported="true"><div>66+</div></td>
            <td data-supported="true"><div>79+</div></td>
            <td data-supported="true"><div>58+</div></td>
            <td data-supported="true"><div>11.1+</div></td>
            <td data-supported="true"><div>53+</div></td>
            <td data-supported="true"><div>9.0+</div></td>
          </tr>
          <tr>
            <th>
              <a href="https://developer.mozilla.org/en-US/docs/Web/JavaScript/Reference/Operators/Optional_chaining">
                <code>Optional Chaining Operator (?.)</code>
              </a>
            </th>
            <td data-code="window?.foo?.bar?.baz || true"><div>!</div></td>
            <td data-supported="true"><div>80+</div></td>
            <td data-supported="true"><div>80+</div></td>
            <td data-supported="true"><div>74+</div></td>
            <td data-supported="true"><div>13.1+</div></td>
            <td data-supported="true"><div>67+</div></td>
            <td data-supported="true"><div>13.0+</div></td>
          </tr>
          <tr>
            <th>
              <a href="https://developer.mozilla.org/en-US/docs/Web/JavaScript/Reference/Operators/Nullish_coalescing_operator">
                <code>Nullish Coalescing Operator (??)</code>
              </a>
            </th>
            <td data-code="window.foo ?? true"><div>!</div></td>
            <td data-supported="true"><div>80+</div></td>
            <td data-supported="true"><div>80+</div></td>
            <td data-supported="true"><div>72+</div></td>
            <td data-supported="true"><div>13.1+</div></td>
            <td data-supported="true"><div>67+</div></td>
            <td data-supported="true"><div>13.0+</div></td>
          </tr>
          <tr data-transpiled><th></th><th colspan="7"><h3>Transpiled Native Syntax</h3></th></tr>
          <tr>
            <th>
              <a href="https://developer.mozilla.org/en-US/docs/Web/JavaScript/Reference/Operators/Logical_nullish_assignment">
                <code>Logical Nullish Assignment (??=)</code>
              </a>
            </th>
            <td data-code="let x; x ??= 1"><div>**</div></td>
            <td data-supported="true"><div>85+</div></td>
            <td data-supported="true"><div>85+</div></td>
            <td data-supported="true"><div>79+</div></td>
            <td data-supported="true"><div>14+</div></td>
            <td data-supported="true"><div>71+</div></td>
            <td data-supported="true"><div>14.0+</div></td>
          </tr>
          <tr>
            <th>
              <a href="https://developer.mozilla.org/en-US/docs/Web/JavaScript/Reference/Classes/Public_class_fields#public_instance_fields">
                <code>Public Class Fields</code>
              </a>
            </th>
            <td data-code="class A{a=true};new A().a"><div>**</div></td>
            <td data-supported="true"><div>72+</div></td>
            <td data-supported="true"><div>79+</div></td>
            <td data-supported="true"><div>69+</div></td>
            <td data-supported="true"><div>14.1+</div></td>
            <td data-supported="true"><div>60+</div></td>
            <td data-supported="true"><div>11.0+</div></td>
          </tr>
          <tr>
            <th>
              <a href="https://developer.mozilla.org/en-US/docs/Web/JavaScript/Reference/Classes/Private_class_fields">
                <code>Private Class Fields</code>
              </a>
            </th>
            <td data-code="class A{#a=true;get a(){return this.#a}};new A().a"><div>**</div></td>
            <td data-supported="true"><div>74+</div></td>
            <td data-supported="true"><div>79+</div></td>
            <td data-supported="true"><div>90+</div></td>
            <td data-supported="true"><div>14.1+</div></td>
            <td data-supported="true"><div>62+</div></td>
            <td data-supported="true"><div>11.0+</div></td>
          </tr>
          <tr>
            <th>
              <a href="https://developer.mozilla.org/en-US/docs/Web/JavaScript/Reference/Classes/Class_static_initialization_blocks">
                <code>Static Class Blocks</code>
              </a>
            </th>
            <td data-code="class A{static{this.a=true}};A.a"><div>**</div></td>
            <td data-supported="true"><div>94+</div></td>
            <td data-supported="true"><div>94+</div></td>
            <td data-supported="true"><div>93+</div></td>
            <td data-supported="false"><div>**</div></td>
            <td data-supported="true"><div>80+</div></td>
            <td data-supported="false"><div>**</div></td>
          </tr>
          <tr>
            <th>
              <a href="https://github.com/tc39/proposal-decorators">
                <code>Decorators</code>
              </a>
            </th>
            <td data-code="function foo(cls){cls.a=true}@foo class A{};A.a"><div>**</div></td>
            <td data-supported="false"><div>**</div></td>
            <td data-supported="false"><div>**</div></td>
            <td data-supported="false"><div>**</div></td>
            <td data-supported="false"><div>**</div></td>
            <td data-supported="false"><div>**</div></td>
            <td data-supported="false"><div>**</div></td>
          </tr>
        </tbody>
      </table>
    </div>
    <script>
      function getBrowser(useragent) {
        if ('userAgentData' in navigator) {
          const {brand, version} = Array.from(navigator.userAgentData.brands).pop()
          return [brand, version]
        }
        const parts = useragent.split(' ')
        let [name, version] = parts.pop().split('/')
        if (name === 'Safari') {
          version = parts.pop().split('/').pop()
        }
        return [name, version]
      }
      const [browser, version] = getBrowser(navigator.userAgent)
      document.getElementById('your-browser').innerText = browser + " " + version
    </script>
    <script>
      for(const el of document.querySelectorAll('[data-code]')) {
        let supported = false
        const code = el.getAttribute('data-code')
        try {
          supported = eval(`${code}`)
        } catch (e) {
          supported = false
        }
        Promise.resolve(supported).then((value) => {
          el.setAttribute('data-supported', Boolean(value))
          if (value) el.querySelector('div').textContent = ''
        })
      }
    </script>
    <script type="module">
      // import * as support from '../lib/index.js'
      import * as support from 'https://unpkg.com/@github/browser-support@latest/lib/index.js'
      const polyfills = support.polyfills
      for(const el of document.querySelectorAll('[data-export]')) {
        let supported = false
        const key = el.getAttribute('data-export')
        if (key in support && typeof support[key] === 'function') {
          supported = Boolean(support[key]())
        } else if (key in support) {
          supported = Boolean(support[key])
        } else {
          supported = false
        }
        Promise.resolve(supported).then((value) => {
          el.setAttribute('data-supported', Boolean(value))
          if (value) el.querySelector('div').textContent = ''
        })
      }
      for(const el of document.querySelectorAll('[data-polyfill]')) {
        let supported = false
        const name = el.getAttribute('data-polyfill') || ''
        if (name in polyfills) {
          supported = polyfills[name].isSupported()
        } else {
          supported = false
        }
        Promise.resolve(supported).then((value) => {
          el.setAttribute('data-supported', Boolean(value))
          if (value) el.querySelector('div').textContent = ''
        })
      }
    </script>
  </body>
</html><|MERGE_RESOLUTION|>--- conflicted
+++ resolved
@@ -584,7 +584,6 @@
           </tr>
           <tr>
             <th>
-<<<<<<< HEAD
               <a href="https://developer.mozilla.org/en-US/docs/Web/API/Clipboard">
                 <code>navigator.clipboard</code>
               </a>
@@ -596,7 +595,9 @@
             <td data-supported="true"><div>13.1+</div></td>
             <td data-supported="true"><div>63+ †</div></td>
             <td data-supported="true"><div>12.0+ †</div></td>
-=======
+          </tr>
+          <tr>
+            <th>
               <a href="https://developer.mozilla.org/docs/Web/API/HTMLFormElement/requestSubmit">
                 <code>HTMLFormElement.requestSubmit</code>
               </a>
@@ -608,7 +609,6 @@
             <td data-supported="false"<div>*</div></td>
             <td data-supported="true"><div>63+</div></td>
             <td data-supported="true"><div>12.0+</div></td>
->>>>>>> 7dd37438
           </tr>
           <tr>
             <th>
