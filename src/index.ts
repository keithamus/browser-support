--- conflicted
+++ resolved
@@ -6,11 +6,8 @@
 import * as cryptoRandomUUID from './crypto-randomuuid.js'
 import * as elementReplaceChildren from './element-replacechildren.js'
 import * as eventAbortSignal from './event-abortsignal.js'
-<<<<<<< HEAD
 import * as navigatorClipboard from './navigator-clipboard.js'
-=======
 import * as formRequestSubmit from './form-requestsubmit.js'
->>>>>>> 7dd37438
 import * as objectHasOwn from './object-hasown.js'
 import * as promiseAllSettled from './promise-allsettled.js'
 import * as promiseAny from './promise-any.js'
@@ -67,11 +64,8 @@
   cryptoRandomUUID,
   elementReplaceChildren,
   eventAbortSignal,
-<<<<<<< HEAD
   navigatorClipboard,
-=======
   formRequestSubmit,
->>>>>>> 7dd37438
   objectHasOwn,
   promiseAllSettled,
   promiseAny,
